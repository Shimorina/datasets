# coding=utf-8
# Copyright 2020 The TensorFlow Datasets Authors.
#
# Licensed under the Apache License, Version 2.0 (the "License");
# you may not use this file except in compliance with the License.
# You may obtain a copy of the License at
#
#     http://www.apache.org/licenses/LICENSE-2.0
#
# Unless required by applicable law or agreed to in writing, software
# distributed under the License is distributed on an "AS IS" BASIS,
# WITHOUT WARRANTIES OR CONDITIONS OF ANY KIND, either express or implied.
# See the License for the specific language governing permissions and
# limitations under the License.

# Lint as: python3
"""Module to use to extract archives. No business logic."""

import bz2
import concurrent.futures
import contextlib
import gzip
import io
import os
import shutil
import tarfile
import uuid
import zipfile

import promise

from .. import utils
from ..utils.file_utils import INCOMPLETE_SUFFIX
from . import resource as resource_lib


@utils.memoize()
def get_extractor(*args, **kwargs):
    return _Extractor(*args, **kwargs)


class ExtractError(Exception):
    """There was an error while extracting the archive."""


class UnsafeArchiveError(Exception):
    """The archive is unsafe to unpack, e.g. absolute path."""


class _Extractor(object):
    """Singleton (use `get_extractor()` module fct) to extract archives."""

    def __init__(self, max_workers=12):
        self._executor = concurrent.futures.ThreadPoolExecutor(max_workers=max_workers)
        self._pbar_path = None

    @contextlib.contextmanager
    def tqdm(self):
        """Add a progression bar for the current extraction."""
        with utils.async_tqdm(total=0, desc="Extraction completed...", unit=" file") as pbar_path:
            self._pbar_path = pbar_path
            yield

    def extract(self, path, extract_method, to_path):
        """Returns `promise.Promise` => to_path."""
        self._pbar_path.update_total(1)
        if extract_method not in _EXTRACT_METHODS:
            raise ValueError('Unknown extraction method "%s".' % extract_method)
        future = self._executor.submit(self._sync_extract, path, extract_method, to_path)
        return promise.Promise.resolve(future)

    def _sync_extract(self, from_path, method, to_path):
        """Returns `to_path` once resource has been extracted there."""
        to_path_tmp = "%s%s_%s" % (to_path, INCOMPLETE_SUFFIX, uuid.uuid4().hex)
        path = None
        try:
            for path, handle in iter_archive(from_path, method):
                path = str(path)
                _copy(handle, path and os.path.join(to_path_tmp, path) or to_path_tmp)
        except BaseException as err:
            msg = "Error while extracting %s to %s (file: %s) : %s" % (from_path, to_path, path, err)
            raise ExtractError(msg)
        # `os.rename(overwrite=True)` doesn't work for non empty
        # directories, so delete destination first, if it already exists.
        if os.path.exists(to_path):
            shutil.rmtree(to_path)
        os.rename(to_path_tmp, to_path)
        self._pbar_path.update(1)
        return to_path


def _copy(src_file, dest_path):
<<<<<<< HEAD
    """Copy data read from src file obj to new file in dest_path."""
    os.makedirs(os.path.dirname(dest_path))
    with open(dest_path, "wb") as dest_file:
        while True:
            data = src_file.read(io.DEFAULT_BUFFER_SIZE)
            if not data:
                break
            dest_file.write(data)
=======
	"""Copy data read from src file obj to new file in dest_path."""
	# create dir if does not already exist
	os.makedirs(os.path.dirname(dest_path), exist_ok=True)
	with open(dest_path, 'wb') as dest_file:
		while True:
			data = src_file.read(io.DEFAULT_BUFFER_SIZE)
			if not data:
				break
			dest_file.write(data)
>>>>>>> c33493dc


def _normpath(path):
    path = os.path.normpath(path)
    if path.startswith(".") or os.path.isabs(path) or path.endswith("~") or os.path.basename(path).startswith("."):
        return None
    return path


@contextlib.contextmanager
def _open_or_pass(path_or_fobj):
    if isinstance(path_or_fobj, str):
        with open(path_or_fobj, "rb") as f_obj:
            yield f_obj
    else:
        yield path_or_fobj


def iter_tar(arch_f, stream=False):
    """Iter over tar archive, yielding (path, object-like) tuples.

	Args:
		arch_f: File object of the archive to iterate.
		stream: If True, open the archive in stream mode which allows for faster
			processing and less temporary disk consumption, but random access to the
			file is not allowed.

	Yields:
		(filepath, extracted_fobj) for each file in the archive.
	"""
    read_type = "r" + ("|" if stream else ":") + "*"

    with _open_or_pass(arch_f) as fobj:
        tar = tarfile.open(mode=read_type, fileobj=fobj)
        for member in tar:
            extract_file = tar.extractfile(member)
            if extract_file:  # File with data (not directory):
                path = _normpath(member.path)
                if not path:
                    continue
                yield [path, extract_file]


def iter_tar_stream(arch_f):
    return iter_tar(arch_f, stream=True)


def iter_gzip(arch_f):
    with _open_or_pass(arch_f) as fobj:
        gzip_ = gzip.GzipFile(fileobj=fobj)
        yield ("", gzip_)  # No inner file.


def iter_bzip2(arch_f):
    with _open_or_pass(arch_f) as fobj:
        bz2_ = bz2.BZ2File(filename=fobj)
        yield ("", bz2_)  # No inner file.


def iter_zip(arch_f):
    with _open_or_pass(arch_f) as fobj:
        z = zipfile.ZipFile(fobj)
        for member in z.infolist():
            extract_file = z.open(member)
            if extract_file:  # File with data (not directory):
                path = _normpath(member.filename)
                if not path:
                    continue
                yield [path, extract_file]


_EXTRACT_METHODS = {
    resource_lib.ExtractMethod.BZIP2: iter_bzip2,
    resource_lib.ExtractMethod.GZIP: iter_gzip,
    resource_lib.ExtractMethod.TAR: iter_tar,
    resource_lib.ExtractMethod.TAR_GZ: iter_tar,
    resource_lib.ExtractMethod.TAR_GZ_STREAM: iter_tar_stream,
    resource_lib.ExtractMethod.TAR_STREAM: iter_tar_stream,
    resource_lib.ExtractMethod.ZIP: iter_zip,
}


def iter_archive(path, method):
    """Yields (path_in_archive, f_obj) for archive at path using `nlp.download.ExtractMethod`."""  # pylint: disable=line-too-long
    return _EXTRACT_METHODS[method](path)<|MERGE_RESOLUTION|>--- conflicted
+++ resolved
@@ -90,26 +90,16 @@
 
 
 def _copy(src_file, dest_path):
-<<<<<<< HEAD
     """Copy data read from src file obj to new file in dest_path."""
-    os.makedirs(os.path.dirname(dest_path))
+    # create dir if does not already exist
+    os.makedirs(os.path.dirname(dest_path), exist_ok=True)
     with open(dest_path, "wb") as dest_file:
         while True:
             data = src_file.read(io.DEFAULT_BUFFER_SIZE)
             if not data:
                 break
             dest_file.write(data)
-=======
-	"""Copy data read from src file obj to new file in dest_path."""
-	# create dir if does not already exist
-	os.makedirs(os.path.dirname(dest_path), exist_ok=True)
-	with open(dest_path, 'wb') as dest_file:
-		while True:
-			data = src_file.read(io.DEFAULT_BUFFER_SIZE)
-			if not data:
-				break
-			dest_file.write(data)
->>>>>>> c33493dc
+
 
 
 def _normpath(path):
